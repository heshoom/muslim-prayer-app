--- conflicted
+++ resolved
@@ -6,11 +6,12 @@
 import { View, ActivityIndicator, StyleSheet } from 'react-native';
 import 'react-native-reanimated';
 import { SafeAreaProvider } from 'react-native-safe-area-context';
-import { useState, useEffect } from 'react';
 
-<<<<<<< HEAD
-import { useColorScheme } from '@/hooks/useColorScheme';
-import { useOnboarding } from '@/hooks/useOnboarding';
+import { SettingsProvider, useSettings } from '../src/contexts/SettingsContext';
+import { NotificationProvider } from '../src/contexts/NotificationContext';
+import { PrayerTimesProvider } from '../src/contexts/PrayerTimesContext';
+import { OnboardingProvider, useOnboarding } from '../src/contexts/OnboardingContext';
+import { ensureAndroidPrayerChannel } from '../src/services/prayerNotificationService';
 
 function LoadingScreen() {
   return (
@@ -22,44 +23,9 @@
 
 function RootLayoutNav() {
   const { isOnboardingCompleted, isLoading } = useOnboarding();
+  const { isDarkMode } = useSettings() as any;
   const segments = useSegments();
   const router = useRouter();
-
-  useEffect(() => {
-    if (isLoading) return;
-
-    const inOnboardingGroup = segments[0] === 'onboarding';
-
-    if (!isOnboardingCompleted && !inOnboardingGroup) {
-      // Redirect to onboarding if not completed
-      router.replace('/onboarding');
-    } else if (isOnboardingCompleted && inOnboardingGroup) {
-      // Redirect to main app if onboarding is completed
-      router.replace('/(tabs)');
-    }
-  }, [isOnboardingCompleted, segments, isLoading]);
-
-  if (isLoading) {
-    return <LoadingScreen />;
-  }
-
-  return (
-    <Stack>
-      <Stack.Screen name="onboarding" options={{ headerShown: false }} />
-      <Stack.Screen name="(tabs)" options={{ headerShown: false }} />
-      <Stack.Screen name="+not-found" />
-    </Stack>
-  );
-}
-=======
-import { SettingsProvider, useSettings } from '@/src/contexts/SettingsContext';
-import { NotificationProvider } from '@/src/contexts/NotificationContext';
-import { PrayerTimesProvider } from '@/src/contexts/PrayerTimesContext';
-import { ensureAndroidPrayerChannel } from '@/src/services/prayerNotificationService';
->>>>>>> 6d195697
-
-function RootLayoutNav() {
-  const { isDarkMode, settings } = useSettings() as any;
   const [loaded] = useFonts({
     SpaceMono: require('../assets/fonts/SpaceMono-Regular.ttf'),
   });
@@ -69,20 +35,38 @@
     ensureAndroidPrayerChannel();
   }, []);
 
-  if (!loaded) {
-    return null;
+  useEffect(() => {
+    if (isLoading) return;
+
+    const inOnboardingGroup = segments[0] === 'onboarding';
+    
+    console.log('Onboarding Debug:', {
+      isOnboardingCompleted,
+      inOnboardingGroup,
+      segments: segments[0],
+      isLoading
+    });
+
+    if (!isOnboardingCompleted && !inOnboardingGroup) {
+      // Redirect to onboarding if not completed
+      console.log('Redirecting to onboarding');
+      router.replace('/onboarding');
+    } else if (isOnboardingCompleted && inOnboardingGroup) {
+      // Redirect to main app if onboarding is completed
+      console.log('Redirecting to main app');
+      router.replace('/(tabs)');
+    }
+  }, [isOnboardingCompleted, segments, isLoading]);
+
+  if (!loaded || isLoading) {
+    return <LoadingScreen />;
   }
 
   return (
-<<<<<<< HEAD
-    <ThemeProvider value={colorScheme === 'dark' ? DarkTheme : DefaultTheme}>
-      <RootLayoutNav />
-      <StatusBar style="auto" />
-    </ThemeProvider>
-=======
     <SafeAreaProvider>
       <ThemeProvider value={isDarkMode ? DarkTheme : DefaultTheme}>
         <Stack>
+          <Stack.Screen name="onboarding" options={{ headerShown: false }} />
           <Stack.Screen name="index" options={{ headerShown: false }} />
           <Stack.Screen name="welcome" options={{ headerShown: false }} />
           <Stack.Screen name="(tabs)" options={{ headerShown: false }} />
@@ -99,11 +83,12 @@
     <SettingsProvider>
       <NotificationProvider>
         <PrayerTimesProvider>
-          <RootLayoutNav />
+          <OnboardingProvider>
+            <RootLayoutNav />
+          </OnboardingProvider>
         </PrayerTimesProvider>
       </NotificationProvider>
     </SettingsProvider>
->>>>>>> 6d195697
   );
 }
 
