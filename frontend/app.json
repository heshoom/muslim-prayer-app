{
  "expo": {
    "name": "Islamic Pro",
    "slug": "islamic-pro",
  "version": "1.0.2",
    "orientation": "portrait",
    "icon": "./assets/images/icon.png",
    "scheme": "islamic-pro",
    "userInterfaceStyle": "automatic",
    "newArchEnabled": true,
  "ios": {
  "supportsTablet": true,
  "bundleIdentifier": "com.heshoom.islamicpro",
  "buildNumber": "10",
      "icon": "./assets/images/icon.png",
      "infoPlist": {
  "ITSAppUsesNonExemptEncryption": false,
  "UIBackgroundModes": ["fetch", "remote-notification"]
      },
      "entitlements": {
        "com.apple.developer.usernotifications.time-sensitive": true
      }
    },
    "android": {
      "adaptiveIcon": {
        "foregroundImage": "./assets/images/adaptive-icon.png",
        "backgroundColor": "#ffffff"
      },
      "package": "com.heshoom.islamicpro",
      "edgeToEdgeEnabled": true,
      "permissions": ["FOREGROUND_SERVICE"],
      "config": {
        "googleServicesFile": "./google-services.json"
      },
      "backgroundColor": "#ffffff",
      "userInterfaceStyle": "automatic"
    },
    "web": {
      "bundler": "metro",
      "output": "static",
      "favicon": "./assets/images/favicon.png"
    },
    "plugins": [
      "expo-router",
      [
        "expo-notifications",
        {
          "icon": "./assets/images/icon.png",
          "color": "#2980b9"
        }
      ],
      [
        "expo-splash-screen",
        {
          "image": "./assets/images/splash-icon.png",
          "imageWidth": 200,
          "resizeMode": "contain",
          "backgroundColor": "#ffffff"
        }
      ],
<<<<<<< HEAD
      [
        "expo-location",
        {
          "locationAlwaysAndWhenInUsePermission": "Allow $(PRODUCT_NAME) to use your location to provide accurate prayer times for your area."
        }
      ],
      [
        "expo-notifications",
        {
          "icon": "./assets/images/icon.png",
          "color": "#ffffff"
        }
      ]
=======
      "expo-web-browser"
>>>>>>> 6d195697
    ],
    "experiments": {
      "typedRoutes": true
    },
    "extra": {
      "description": "Islamic Pro - A comprehensive Islamic companion app with prayer times, Qibla direction, and daily spiritual content.",
      "keywords": [
        "islamic",
        "prayer",
        "muslim",
        "qibla",
        "quran",
        "islam",
        "pro",
        "islamic",
        "prayer",
        "muslim",
        "qibla",
        "quran",
        "islam",
        "pro"
      ],
      "supportUrl": "mailto:support@islamicpro.org",
      "privacyPolicyUrl": "https://www.islamicpro.org/privacy",
      "termsOfServiceUrl": "https://www.islamicpro.org/terms",
      "router": {},
      "eas": {
        "projectId": "d645d17a-5c8b-44a3-b079-0ce0fbe1e6d9"
      }
    }
  }
}<|MERGE_RESOLUTION|>--- conflicted
+++ resolved
@@ -58,23 +58,13 @@
           "backgroundColor": "#ffffff"
         }
       ],
-<<<<<<< HEAD
       [
         "expo-location",
         {
           "locationAlwaysAndWhenInUsePermission": "Allow $(PRODUCT_NAME) to use your location to provide accurate prayer times for your area."
         }
       ],
-      [
-        "expo-notifications",
-        {
-          "icon": "./assets/images/icon.png",
-          "color": "#ffffff"
-        }
-      ]
-=======
       "expo-web-browser"
->>>>>>> 6d195697
     ],
     "experiments": {
       "typedRoutes": true
